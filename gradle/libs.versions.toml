--- conflicted
+++ resolved
@@ -4,13 +4,9 @@
 commons_io_version = "2.19.0"
 fabric_loader_version = "0.16.14"
 fabric_loom_version = "1.10.5"
-<<<<<<< HEAD
 gson_version = "2.13.1"
-=======
 provider_version = "1.7.3.1"
->>>>>>> 9e6a70a5
 log4j_version = "2.24.3"
-provider_version = "1.7.3.0"
 thrixlvault_version = "0.4.0.1"
 vineflower_version = "1.11.1"
 
